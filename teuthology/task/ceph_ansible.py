import json
import os
import re
import logging
import yaml
import time
import errno
import socket
from cStringIO import StringIO

from teuthology.task import Task
from tempfile import NamedTemporaryFile
from teuthology.config import config as teuth_config
from teuthology.misc import get_scratch_devices
from teuthology import contextutil
from teuthology.orchestra import run
from teuthology.orchestra.daemon import DaemonGroup
from teuthology.task.install import ship_utilities
from teuthology import misc
from teuthology import misc as teuthology

log = logging.getLogger(__name__)


class CephAnsible(Task):
    name = 'ceph_ansible'

    __doc__ = """
    A task to setup ceph cluster using ceph-ansible

    - ceph-ansible:
        cluster: 'cluster_name' # arbitrary cluster identifier defined in rgw test suite yamls
        in case of multisite
        repo: {git_base}ceph-ansible.git
        branch: mybranch # defaults to master
        ansible-version: 2.4 # defaults to 2.5
        vars:
          ceph_dev: True ( default)
          ceph_conf_overrides:
             global:
                mon pg warn min per osd: 2

    It always uses a dynamic inventory.

    It will optionally do the following automatically based on ``vars`` that
    are passed in:
        * Set ``devices`` for each host if ``osd_auto_discovery`` is not True
        * Set ``monitor_interface`` for each host if ``monitor_interface`` is
          unset
        * Set ``public_network`` for each host if ``public_network`` is unset

    The machine that ceph-ansible runs on can be specified using the
    installer.0 role.  If installer.0 is not used, the first mon will be the
    machine on which ceph-ansible runs.
    """.format(git_base=teuth_config.ceph_git_base_url)

    groups_to_roles = dict(
        mons='mon',
        mgrs='mgr',
        mdss='mds',
        osds='osd',
        rgws='rgw',
        clients='client',
        nfss='nfs',
        haproxys='haproxy'
    )

    def __init__(self, ctx, config):
        super(CephAnsible, self).__init__(ctx, config)
        config = self.config or dict()
        self.playbook = None
        self.cluster_groups_to_roles = None
        self.ready_cluster = None
        if 'playbook' in config:
            self.playbook = self.config['playbook']
        if 'repo' not in config:
            self.config['repo'] = os.path.join(teuth_config.ceph_git_base_url,
                                               'ceph-ansible.git')

        if 'cluster' in config:
            self.cluster_name = self.config.get('cluster')
        else:
            self.cluster_name = None

        # Legacy option set to true in case we are running a test
        # which was earlier using "ceph" task for configuration
        self.legacy = False
        if 'legacy' in config:
            self.legacy = True

        # default vars to dev builds
        if 'vars' not in config:
            vars = dict()
            config['vars'] = vars
        vars = config['vars']

        # for downstream bulids skip var setup
        if 'rhbuild' in config:
            return
        if 'ceph_dev' not in vars:
            vars['ceph_dev'] = True
        if 'ceph_dev_key' not in vars:
            vars['ceph_dev_key'] = 'https://download.ceph.com/keys/autobuild.asc'
        if 'ceph_dev_branch' not in vars:
            vars['ceph_dev_branch'] = ctx.config.get('branch', 'master')

    def setup(self):
        super(CephAnsible, self).setup()
        # generate hosts file based on test config
        self.generate_hosts_file()
        # generate playbook file if it exists in config
        self.playbook_file = None
        if self.playbook is not None:
            pb_buffer = StringIO()
            pb_buffer.write('---\n')
            yaml.safe_dump(self.playbook, pb_buffer)
            pb_buffer.seek(0)
            playbook_file = NamedTemporaryFile(
                prefix="ceph_ansible_playbook_", dir='/tmp/',
                delete=False,
            )
            playbook_file.write(pb_buffer.read())
            playbook_file.flush()
            self.playbook_file = playbook_file.name
        # everything from vars in config go into group_vars/all file
        extra_vars = dict()
        extra_vars.update(self.config.get('vars', dict()))
        gvar = yaml.dump(extra_vars, default_flow_style=False)
        self.extra_vars_file = self._write_hosts_file(
            prefix='teuth_ansible_gvar', content=gvar)

    def remove_cluster_prefix(self):

        stripped_role = {}
        if self.cluster_name:
            self.each_cluster = self.ctx.cluster.only(
                lambda role: role.startswith(self.cluster_name))
            for remote, roles in self.each_cluster.remotes.iteritems():
                stripped_role[remote] = []
                for rol in roles:
                    stripped_role[remote].append(teuthology.ceph_role(rol))
            self.each_cluster.remotes = stripped_role
        else:
            self.each_cluster = self.ctx.cluster
        log.info('updated cluster {}'.format(self.each_cluster))

    def start_firewalld(self):

        for remote, roles in self.each_cluster.remotes.iteritems():
            cmd = 'sudo service firewalld start'
            remote.run(
                args=cmd, stdout=StringIO(),
            )

    def execute_playbook(self):
        """
        Execute ansible-playbook

        :param _logfile: Use this file-like object instead of a LoggerFile for
                         testing
        """

        args = [
            'ANSIBLE_STDOUT_CALLBACK=debug',
            'ansible-playbook', '-vv',
            '-e', 'check_firewall=false',
            '-i', 'inven.yml', 'site.yml'
        ]
        log.debug("Running %s", args)
        # If there is an installer.0 node, use that for the installer.
        # Otherwise, use the first mon node as installer node.
<<<<<<< HEAD
        ansible_loc = self.each_cluster.only('installer.0')
#        self.each_cluster = self.each_cluster.only(lambda role: role.startswith(self.cluster_name))
#        self.remove_cluster_prefix()
        (ceph_first_mon,) = self.ctx.cluster.only(misc.get_first_mon(
            self.ctx, self.config, self.cluster_name)).remotes.iterkeys()
=======
        ansible_loc = self.ctx.cluster.only('installer.0')
        (ceph_first_mon,) = self.ctx.cluster.only(
            misc.get_first_mon(self.ctx,
                               self.config)).remotes.keys()
>>>>>>> d8332eaa
        if ansible_loc.remotes:
            (ceph_installer,) = ansible_loc.remotes.keys()
        else:
            ceph_installer = ceph_first_mon
        self.ceph_first_mon = ceph_first_mon
        self.installer = ceph_installer
        self.ceph_installer = self.installer
        self.args = args
        # ship utilities files
        self._ship_utilities()
        if self.config.get('rhbuild'):
            self.run_rh_playbook()
            if self.config.get('haproxy', False):
                self.run_haproxy()
        else:
            self.run_playbook()
        '''Redundant call but required for coverage'''
        self._ship_utilities()

    def generate_hosts_file(self):

        hosts_dict = dict()
        self.remove_cluster_prefix()

        for group in sorted(self.groups_to_roles.keys()):
            role_prefix = self.groups_to_roles[group]
<<<<<<< HEAD
            log.info("role_prefix: ".format(role_prefix))

            def want(role): return role.startswith(role_prefix)
            for (remote, roles) in self.each_cluster.only(
                    want).remotes.iteritems():
=======
            want = lambda role: role.startswith(role_prefix)
            for (remote, roles) in self.cluster.only(want).remotes.items():
>>>>>>> d8332eaa
                hostname = remote.hostname
                host_vars = self.get_host_vars(remote)
                if group not in hosts_dict:
                    hosts_dict[group] = {hostname: host_vars}
                elif hostname not in hosts_dict[group]:
                    hosts_dict[group][hostname] = host_vars

        hosts_stringio = StringIO()
        for group in sorted(hosts_dict.keys()):
            hosts_stringio.write('[%s]\n' % group)
            for hostname in sorted(hosts_dict[group].keys()):
                vars = hosts_dict[group][hostname]
                if vars:
                    vars_list = []
                    for key in sorted(vars.keys()):
                        vars_list.append(
                            "%s='%s'" % (key, json.dumps(vars[key]).strip('"'))
                        )
                    host_line = "{hostname} {vars}".format(
                        hostname=hostname,
                        vars=' '.join(vars_list),
                    )
                else:
                    host_line = hostname
                hosts_stringio.write('%s\n' % host_line)
            hosts_stringio.write('\n')
        hosts_stringio.seek(0)
        self.inventory = self._write_hosts_file(
            prefix='teuth_ansible_hosts_',
            content=hosts_stringio.read().strip())
        self.generated_inventory = True

    def add_osddisk_info(self, ctx, remote, json_dir, json_list):
        '''
        add output of diskinfo json to ctx
        format looks like
        {'osd.id':[{'osd_disk':'details'}, remote]}
        above dict will be added into ctx.osd_disk_info
        this also helps in mapping given osd to remote
        '''
        buf = ""
        for ent in json_list:
            if ent == '' or ent == '\n':
                continue
            buf = teuthology.get_file(remote, json_dir + ent)
            osd_info = json.loads(buf)
            log.info(osd_info)
            my_id = osd_info['whoami']
            temp_val = [osd_info, remote]
            ctx.osd_disk_info[my_id] = temp_val
            log.info("added with osd {}".format(my_id))

    def get_osd_disk_map(self, ctx, remote):
        '''
        Use ceph-volume to fetch all the disk details
        on the given remote
        '''
        osddir = '/var/lib/ceph/osd/'
        json_dir = '/etc/ceph/osd/'
        cmd = 'sudo ls ' + osddir
        proc = remote.run(
            args=cmd,
            stdout=StringIO(),
        )
        if proc.stdout is not None:
            out = proc.stdout.getvalue()
        elif proc.stderr is not None:
            out = proc.stderr.getvalue()
        else:
            log.info("No ouput from ls {}".format(osddir))
            assert False
        log.info("OSDs on this node are")
        log.info(out)
        olist = out.split('\n')
        log.info('OSD list = {}'.format(olist))
        for osd in olist:
            if osd == '':
                continue
            cmd = 'sudo ceph-volume simple scan {}'.format(osddir + osd)
            proc = remote.run(
                args=cmd,
                stdout=StringIO(),
            )

            if proc.stdout is not None:
                out = proc.stdout.getvalue()
            else:
                out = proc.stderr.getvalue()
            log.info(out)

        # Extract the results from /etc/ceph/osd which will have json file
        cmd = 'sudo ls ' + json_dir
        proc = remote.run(
            args=cmd,
            stdout=StringIO(),
        )
        if proc.stdout is not None:
            out = proc.stdout.getvalue()
        else:
            out = proc.stderr.getvalue()
        log.info(out)
        json_list = out.split('\n')
        self.add_osddisk_info(ctx, remote, json_dir, json_list)

    def set_diskinfo_ctx(self):
        '''
        This function get create a dict with disk information
        for corresponding osd
        '''
        ctx = self.ctx
        r = re.compile("osd.*")
        ctx.osd_disk_info = dict()
        for remote, roles in self.each_cluster.remotes.iteritems():
            log.info("Current node is {}".format(remote.name))
            log.info("Roles are {}".format(roles))
            newlist = filter(r.match, roles)
            if len(newlist) > 0:
                self.get_osd_disk_map(ctx, remote)
        log.info("osd disk info is ")
        log.info(ctx.osd_disk_info)

    def begin(self):
        super(CephAnsible, self).begin()
        self.execute_playbook()
#        self.set_diskinfo_ctx()

    def _write_hosts_file(self, prefix, content):
        """
        Actually write the hosts file
        """
        hosts_file = NamedTemporaryFile(prefix=prefix,
                                        delete=False)
        hosts_file.write(content)
        hosts_file.flush()
        return hosts_file.name

    def teardown(self):
        log.info("Cleaning up temporary files")
        os.remove(self.inventory)
        if self.playbook is not None:
            os.remove(self.playbook_file)
        os.remove(self.extra_vars_file)
        # collect logs
        self.collect_logs()
        # run purge-cluster that teardowns the cluster
        args = [
            'ANSIBLE_STDOUT_CALLBACK=debug',
            'ansible-playbook', '-vv',
            '-e', 'ireallymeanit=yes',
            '-i', 'inven.yml', 'purge-cluster.yml'
        ]
        log.debug("Running %s", args)
        str_args = ' '.join(args)
        installer_node = self.ceph_installer
        # copy purge-cluster playbook from infra dir to top level dir
        # as required by ceph-ansible
        installer_node.run(
            args=[
                'cp',
                run.Raw('~/ceph-ansible/infrastructure-playbooks/purge-cluster.yml'),
                run.Raw('~/ceph-ansible/'),
            ])
        if self.config.get('rhbuild'):
            installer_node.run(
                args=[
                    run.Raw('cd ~/ceph-ansible'),
                    run.Raw(';'),
                    run.Raw(str_args)
                ]
            )
        else:
            installer_node.run(
                args=[
                    run.Raw('cd ~/ceph-ansible'),
                    run.Raw(';'),
                    run.Raw('source venv/bin/activate'),
                    run.Raw(';'),
                    run.Raw(str_args)
                ]
            )
            # cleanup the ansible ppa repository we added
            # and also remove the dependency pkgs we installed
            if installer_node.os.package_type == 'deb':
                installer_node.run(args=[
                    'sudo',
                    'add-apt-repository',
                    '--remove',
                    run.Raw('ppa:ansible/ansible'),
                ])
                installer_node.run(args=[
                    'sudo',
                    'apt-get',
                    'update',
                ])
                installer_node.run(args=[
                    'sudo',
                    'apt-get',
                    'remove',
                    '-y',
                    'ansible',
                    'libssl-dev',
                    'libffi-dev',
                    'python-dev'
                ])
            else:
                # cleanup rpm packages the task installed
                installer_node.run(args=[
                    'sudo',
                    'yum',
                    'remove',
                    '-y',
                    'libffi-devel',
                    'python-devel',
                    'openssl-devel',
                    'libselinux-python'
                ])

    def collect_logs(self):
        ctx = self.ctx
        if ctx.archive is not None and not (ctx.config.get(
                'archive-on-error') and ctx.summary['success']):
            log.info('Archiving logs...')
            path = os.path.join(
                ctx.archive,
                self.cluster_name if self.cluster_name else 'ceph',
                'remote')
            try:
                os.makedirs(path)
            except OSError as e:
                if e.errno != errno.EISDIR or e.errno != errno.EEXIST:
                    raise

            def wanted(role):
                # Only attempt to collect logs from hosts which are part of the
                # cluster
                return any(map(
                    lambda role_stub: role.startswith(role_stub),
                    self.groups_to_roles.values(),
                ))

            for remote in self.each_cluster.only(wanted).remotes.keys():
                sub = os.path.join(path, remote.shortname)
                os.makedirs(sub)
                misc.pull_directory(remote, '/var/log/ceph',
                                    os.path.join(sub, 'log'))
                if ctx.config.get('coverage', False):
                    cover_dir = os.path.join(sub, "coverage")
                    os.makedirs(cover_dir)
                    misc.pull_directory(remote, '/builddir',
                                        cover_dir)

    def wait_for_ceph_health(self):
        with contextutil.safe_while(sleep=15, tries=6,
                                    action='check health') as proceed:
            remote = self.ceph_first_mon
            remote.run(args=[
                'sudo', 'ceph', 'osd', 'tree'
            ])
            remote.run(args=[
                'sudo', 'ceph', '-s'
            ])
            log.info("Waiting for Ceph health to reach HEALTH_OK \
                        or HEALTH WARN")
            while proceed():
                out = StringIO()
                remote.run(
                    args=['sudo', 'ceph',
                          'health'],
                    stdout=out,
                )
                out = out.getvalue().split(None, 1)[0]
                log.info("cluster in state: %s", out)
                if out in ('HEALTH_OK', 'HEALTH_WARN'):
                    break

    def get_host_vars(self, remote):
        extra_vars = self.config.get('vars', dict())
        host_vars = dict()
        if not extra_vars.get('osd_auto_discovery', False):
            roles = self.each_cluster.remotes[remote]
            dev_needed = len([role for role in roles
                              if role.startswith('osd')])
            host_vars['devices'] = get_scratch_devices(remote)[0:dev_needed]
            # check if the host has nvme device, if so use it as journal
            # fix me asap
            if extra_vars.get('osd_scenario') == 'non-collocated':
                journals = ['/dev/nvme0n1']
                host_vars['dedicated_devices'] = journals
                host_vars['devices'] = get_scratch_devices(remote)[0:1]
        if 'monitor_interface' not in extra_vars:
            host_vars['monitor_interface'] = remote.interface
        if 'radosgw_interface' not in extra_vars:
            host_vars['radosgw_interface'] = remote.interface
        if 'public_network' not in extra_vars:
            host_vars['public_network'] = remote.cidr
        return host_vars

    def run_rh_playbook(self):
        args = self.args
        ceph_installer = self.ceph_installer
        from tasks.set_repo import GA_BUILDS, set_cdn_repo
        rhbuild = self.config.get('rhbuild')
        # skip cdn's for rhel beta tests which will use GA builds from Repo
        if self.ctx.config.get('redhat').get('skip-subscription-manager',
                                             False) is False:
            if rhbuild in GA_BUILDS:
                set_cdn_repo(self.ctx, self.config)
        # install ceph-ansible
        if ceph_installer.os.package_type == 'rpm':
            ceph_installer.run(args=[
                'sudo',
                'yum',
                'install',
                '-y',
                'ceph-ansible'])
            time.sleep(4)
        else:
            ceph_installer.run(args=[
                'sudo',
                'apt-get',
                'install',
                '-y',
                'ceph-ansible'])
            time.sleep(4)
        ceph_installer.run(args=[
            'cp',
            '-R',
            '/usr/share/ceph-ansible',
            '.'
        ])
        self._copy_and_print_config()
        self._generate_client_config()
        self.start_firewalld()
        str_args = ' '.join(args)
        ceph_installer.run(
            args=[
                'cd',
                'ceph-ansible',
                run.Raw(';'),
                run.Raw(str_args)
            ],
            timeout=4200,
        )
        self.ready_cluster = self.each_cluster
        log.info('Ready_cluster {}'.format(self.ready_cluster))
        self._ship_utilities()
        self._create_rbd_pool()
        self._fix_roles_map()
        # fix keyring permission for workunits
        self.fix_keyring_permission()
        self.create_keyring()
        if self.legacy:
            self.change_key_permission()
        self.wait_for_ceph_health()

    def run_haproxy(self):
        """
        task:
            ceph-ansible:
                haproxy: true
                haproxy_repo: https://github.com/smanjara/ansible-haproxy.git
                haproxy_branch: master
        """
        # Clone haproxy from https://github.com/smanjara/ansible-haproxy/,
        # use inven.yml from ceph-ansible dir to read haproxy node from
        # Assumes haproxy roles such as haproxy.0, haproxy.1 and so on.

        installer_node = self.ceph_installer
        haproxy_ansible_repo = self.config['haproxy_repo']
        branch = 'master'
        if self.config.get('haproxy_branch'):
            branch = self.config.get('haproxy_branch')

        installer_node.run(args=[
            'cd',
            run.Raw('~/'),
            run.Raw(';'),
            'git',
            'clone',
            run.Raw('-b %s' % branch),
            run.Raw(haproxy_ansible_repo),
        ],
            timeout=4200,
            stdout=StringIO()
        )
        allhosts = self.each_cluster.only(misc.is_type('rgw')).remotes.keys()
        clients = list(set(allhosts))
        ips = []
        for each_client in clients:
            ips.append(socket.gethostbyname(each_client.hostname))

        # substitute {{ ip_var' }} in haproxy.yml file with rgw node ips
        ip_vars = {}
        for i in range(len(ips)):
            ip_vars['ip_var' + str(i)] = ips.pop()

        # run haproxy playbook
        args = [
            'ANSIBLE_STDOUT_CALLBACK=debug',
            'ansible-playbook', '-vv', 'haproxy.yml',
            '-e', "'%s'" % json.dumps(ip_vars),
            '-i', '~/ceph-ansible/inven.yml'
        ]
        log.debug("Running %s", args)
        str_args = ' '.join(args)
        installer_node.run(
            args=[
                run.Raw('cd ~/ansible-haproxy'),
                run.Raw(';'),
                run.Raw(str_args)
            ]
        )
        # run keepalived playbook
        args = [
            'ANSIBLE_STDOUT_CALLBACK=debug',
            'ansible-playbook', '-vv', 'keepalived.yml',
            '-e', "'%s'" % json.dumps(ip_vars),
            '-i', '~/ceph-ansible/inven.yml'
        ]
        log.debug("Running %s", args)
        str_args = ' '.join(args)
        installer_node.run(
            args=[
                run.Raw('cd ~/ansible-haproxy'),
                run.Raw(';'),
                run.Raw(str_args)
            ]
        )

    def run_playbook(self):
        # setup ansible on first mon node
        ceph_installer = self.ceph_installer
        args = self.args
        if ceph_installer.os.package_type == 'rpm':
            # handle selinux init issues during purge-cluster
            # https://bugzilla.redhat.com/show_bug.cgi?id=1364703
            ceph_installer.run(
                args=[
                    'sudo', 'yum', 'remove', '-y', 'libselinux-python'
                ]
            )
            # install crypto/selinux packages for ansible
            ceph_installer.run(args=[
                'sudo',
                'yum',
                'install',
                '-y',
                'libffi-devel',
                'python-devel',
                'openssl-devel',
                'libselinux-python'
            ])
        else:
            # update ansible from ppa
            ceph_installer.run(args=[
                'sudo',
                'add-apt-repository',
                run.Raw('ppa:ansible/ansible'),
            ])
            ceph_installer.run(args=[
                'sudo',
                'apt-get',
                'update',
            ])
            ceph_installer.run(args=[
                'sudo',
                'apt-get',
                'install',
                '-y',
                'ansible',
                'libssl-dev',
                'python-openssl',
                'libffi-dev',
                'python-dev'
            ])
        ansible_repo = self.config['repo']
        branch = 'master'
        if self.config.get('branch'):
            branch = self.config.get('branch')
        ansible_ver = 'ansible==2.5'
        if self.config.get('ansible-version'):
            ansible_ver = 'ansible==' + self.config.get('ansible-version')
        ceph_installer.run(
            args=[
                'rm',
                '-rf',
                run.Raw('~/ceph-ansible'),
            ],
            check_status=False
        )
        ceph_installer.run(args=[
            'mkdir',
            run.Raw('~/ceph-ansible'),
            run.Raw(';'),
            'git',
            'clone',
            run.Raw('-b %s' % branch),
            run.Raw(ansible_repo),
        ])
        self._copy_and_print_config()
        str_args = ' '.join(args)
        ceph_installer.run(args=[
            run.Raw('cd ~/ceph-ansible'),
            run.Raw(';'),
            'virtualenv',
            run.Raw('--system-site-packages'),
            'venv',
            run.Raw(';'),
            run.Raw('source venv/bin/activate'),
            run.Raw(';'),
            'pip',
            'install',
            '--upgrade',
            'pip',
            run.Raw(';'),
            'pip',
            'install',
            run.Raw('setuptools>=11.3'),
            run.Raw('notario>=0.0.13'),  # FIXME: use requirements.txt
            run.Raw('netaddr'),
            run.Raw(ansible_ver),
            run.Raw(';'),
            run.Raw(str_args)
        ])
        self._ship_utilities()
        wait_for_health = self.config.get('wait-for-health', True)
        if wait_for_health:
            self.wait_for_ceph_health()
        # for the teuthology workunits to work we
        # need to fix the permission on keyring to be readable by them
        self._create_rbd_pool()
        self._fix_roles_map()
        self.fix_keyring_permission()

    def _copy_and_print_config(self):
        ceph_installer = self.ceph_installer
        # copy the inventory file to installer node
        ceph_installer.put_file(self.inventory, 'ceph-ansible/inven.yml')
        # copy the config provided site file or use sample
        if self.playbook_file is not None:
            ceph_installer.put_file(
                self.playbook_file,
                'ceph-ansible/site.yml')
        else:
            # use the site.yml.sample provided by the repo as the main site.yml
            # file
            ceph_installer.run(
                args=[
                    'cp',
                    'ceph-ansible/site.yml.sample',
                    'ceph-ansible/site.yml'
                ]
            )

        ceph_installer.run(
            args=(
                'sed',
                '-i',
                '/defaults/ a\deprecation_warnings=False',
                'ceph-ansible/ansible.cfg'))

        # copy extra vars to groups/all
        ceph_installer.put_file(
            self.extra_vars_file,
            'ceph-ansible/group_vars/all')
        # print for debug info
        ceph_installer.run(args=('cat', 'ceph-ansible/inven.yml'))
        ceph_installer.run(args=('cat', 'ceph-ansible/site.yml'))
        ceph_installer.run(args=('cat', 'ceph-ansible/group_vars/all'))

    def _ship_utilities(self):
        with ship_utilities(self.ctx, {'skipcleanup': True}) as ship_utils:
            ship_utils

    def _fix_roles_map(self):
        ctx = self.ctx
        if not hasattr(ctx, 'managers'):
            ctx.managers = {}
        ctx.daemons = DaemonGroup(use_systemd=True)
        if not hasattr(ctx, 'new_remote_role'):
            new_remote_role = dict()
            ctx.new_remote_role = new_remote_role
        else:
            new_remote_role = ctx.new_remote_role
        for remote, roles in self.ready_cluster.remotes.iteritems():
            new_remote_role[remote] = []
            generate_osd_list = True
            for role in roles:
                cluster, rol, id = misc.split_role(role)
                if rol.startswith('osd'):
                    if generate_osd_list:
                        # gather osd ids as seen on host
                        out = StringIO()
                        remote.run(args=[
                            'ps', '-eaf', run.Raw('|'), 'grep',
                            'ceph-osd', run.Raw('|'),
                            run.Raw('awk {\'print $13\'}')],
                            stdout=out)
                        osd_list_all = out.getvalue().split('\n')
                        generate_osd_list = False
                        osd_list = []
                        for osd_id in osd_list_all:
                            try:
                                if isinstance(int(osd_id), int):
                                    osd_list.append(osd_id)
                            except ValueError:
                                # ignore any empty lines as part of output
                                pass
                    id = osd_list.pop()
                    log.info(
                        "Registering Daemon {rol} {id}".format(
                            rol=rol, id=id))
                    ctx.daemons.add_daemon(remote, rol, id)
                    if len(role.split('.')) == 2:
                        osd_role = "{rol}.{id}".format(rol=rol, id=id)
                    else:
                        osd_role = "{c}.{rol}.{id}".format(
                            c=cluster, rol=rol, id=id)
                    new_remote_role[remote].append(osd_role)
                elif rol.startswith('mon') or rol.startswith('mgr') or rol.startswith('mds'):
                    hostname = remote.shortname
                    new_remote_role[remote].append(role)
                    log.info(
                        "Registering Daemon {rol} {id}".format(
                            rol=rol, id=id))
                    ctx.daemons.add_daemon(remote, rol, hostname)
                elif rol.startswith('rgw'):
                    hostname = remote.shortname
                    new_remote_role[remote].append(role)
                    log.info(
                        "Registering Daemon {rol} {id}".format(
                            rol=rol, id=id))
                    ctx.daemons.add_daemon(remote, rol, id_='rgw.' + hostname)
                else:
                    new_remote_role[remote].append(role)
        self.each_cluster.remotes.update(new_remote_role)
        (ceph_first_mon,) = self.ctx.cluster.only(misc.get_first_mon(
            self.ctx, self.config, self.cluster_name)).remotes.iterkeys()
        from tasks.ceph_manager import CephManager
        ctx.managers['ceph'] = CephManager(
            ceph_first_mon,
            ctx=ctx,
            logger=log.getChild('ceph_manager.' + 'ceph'),
        )

    def _generate_client_config(self):
        ceph_installer = self.ceph_installer
        ceph_installer.run(args=('touch', 'ceph-ansible/clients.yml'))
        # copy admin key for all clients
        ceph_installer.run(
            args=[
                run.Raw('printf "copy_admin_key: True\n"'),
                run.Raw('>'),
                'ceph-ansible/group_vars/clients'
            ]
        )
        ceph_installer.run(args=('cat', 'ceph-ansible/group_vars/clients'))

    def _create_rbd_pool(self):
        mon_node = self.ceph_first_mon
        log.info('Creating RBD pool')
        mon_node.run(
            args=[
                'sudo', 'ceph',
                'osd', 'pool', 'create', 'rbd', '128', '128'],
            check_status=False)
        mon_node.run(
            args=[
                'sudo', 'ceph',
                'osd', 'pool', 'application', 'enable',
                'rbd', 'rbd', '--yes-i-really-mean-it'
            ],
            check_status=False)

    def fix_keyring_permission(self):
<<<<<<< HEAD
        def clients_only(role): return role.startswith('client')
        for client in self.each_cluster.only(clients_only).remotes.iterkeys():
=======
        clients_only = lambda role: role.startswith('client')
        for client in self.cluster.only(clients_only).remotes.keys():
>>>>>>> d8332eaa
            client.run(args=[
                'sudo',
                'chmod',
                run.Raw('o+r'),
                '/etc/ceph/ceph.client.admin.keyring'
            ])

    # this will be called only if "legacy" is true
    def change_key_permission(self):
        """
        Change permission for admin.keyring files on all nodes
        only if legacy is set to True
        """
        log.info("Changing permission for admin keyring on all nodes")
        mons = self.ctx.cluster.only(
            teuthology.is_type(
                'mon', self.cluster_name))
        for remote, roles in mons.remotes.iteritems():
            remote.run(args=[
                'sudo',
                'chmod',
                run.Raw('o+r'),
                '/etc/ceph/%s.client.admin.keyring' % self.cluster_name,
                run.Raw('&&'),
                'sudo',
                'ls',
                run.Raw('-l'),
                '/etc/ceph/%s.client.admin.keyring' % self.cluster_name,
            ])

    def create_keyring(self):
        """
        Set up key ring on remote sites
        """
        log.info('Setting up client nodes...')
        clients = self.ctx.cluster.only(
            teuthology.is_type(
                'client', self.cluster_name))
        testdir = teuthology.get_testdir(self.ctx)
        coverage_dir = '{tdir}/archive/coverage'.format(tdir=testdir)
        for remote, roles_for_host in clients.remotes.iteritems():
            for role in teuthology.cluster_roles_of_type(
                    roles_for_host, 'client', self.cluster_name):
                name = teuthology.ceph_role(role)
                log.info("Creating keyring for {}".format(name))
                client_keyring = '/etc/ceph/{0}.{1}.keyring'.format(
                    self.cluster_name, name)
                remote.run(
                    args=[
                        'sudo',
                        'adjust-ulimits',
                        'ceph-coverage',
                        coverage_dir,
                        'ceph-authtool',
                        '--create-keyring',
                        '--gen-key',
                        # TODO this --name= is not really obeyed, all unknown
                        # "types" are munged to "client"
                        '--name={name}'.format(name=name),
                        '--cap',
                        'osd',
                        'allow rwx',
                        '--cap',
                        'mon',
                        'allow rwx',
                        client_keyring,
                        run.Raw('&&'),
                        'sudo',
                        'chmod',
                        '0644',
                        client_keyring,
                        run.Raw('&&'),
                        'sudo',
                        'ls', run.Raw('-l'),
                        client_keyring,
                        run.Raw('&&'),
                        'sudo',
                        'ceph',
                        'auth',
                        'import',
                        run.Raw('-i'),
                        client_keyring,
                    ],
                )


class CephAnsibleError(Exception):
    pass


task = CephAnsible<|MERGE_RESOLUTION|>--- conflicted
+++ resolved
@@ -169,18 +169,12 @@
         log.debug("Running %s", args)
         # If there is an installer.0 node, use that for the installer.
         # Otherwise, use the first mon node as installer node.
-<<<<<<< HEAD
         ansible_loc = self.each_cluster.only('installer.0')
 #        self.each_cluster = self.each_cluster.only(lambda role: role.startswith(self.cluster_name))
 #        self.remove_cluster_prefix()
         (ceph_first_mon,) = self.ctx.cluster.only(misc.get_first_mon(
             self.ctx, self.config, self.cluster_name)).remotes.iterkeys()
-=======
-        ansible_loc = self.ctx.cluster.only('installer.0')
-        (ceph_first_mon,) = self.ctx.cluster.only(
-            misc.get_first_mon(self.ctx,
-                               self.config)).remotes.keys()
->>>>>>> d8332eaa
+
         if ansible_loc.remotes:
             (ceph_installer,) = ansible_loc.remotes.keys()
         else:
@@ -207,16 +201,11 @@
 
         for group in sorted(self.groups_to_roles.keys()):
             role_prefix = self.groups_to_roles[group]
-<<<<<<< HEAD
             log.info("role_prefix: ".format(role_prefix))
 
             def want(role): return role.startswith(role_prefix)
             for (remote, roles) in self.each_cluster.only(
                     want).remotes.iteritems():
-=======
-            want = lambda role: role.startswith(role_prefix)
-            for (remote, roles) in self.cluster.only(want).remotes.items():
->>>>>>> d8332eaa
                 hostname = remote.hostname
                 host_vars = self.get_host_vars(remote)
                 if group not in hosts_dict:
@@ -892,13 +881,8 @@
             check_status=False)
 
     def fix_keyring_permission(self):
-<<<<<<< HEAD
         def clients_only(role): return role.startswith('client')
         for client in self.each_cluster.only(clients_only).remotes.iterkeys():
-=======
-        clients_only = lambda role: role.startswith('client')
-        for client in self.cluster.only(clients_only).remotes.keys():
->>>>>>> d8332eaa
             client.run(args=[
                 'sudo',
                 'chmod',
